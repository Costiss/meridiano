--- conflicted
+++ resolved
@@ -9,6 +9,7 @@
 
 from sqlalchemy.exc import IntegrityError
 from sqlmodel import and_, asc, desc, func, or_, select
+from sqlalchemy import text
 
 import config_base as config
 from models import Article, Brief, get_session
@@ -111,7 +112,6 @@
         }
     )
 
-
 def _build_article_filters(
     start_date: Optional[str] = None,
     end_date: Optional[str] = None,
@@ -163,8 +163,11 @@
                     + " "
                     + func.coalesce(Article.raw_content, ""),
                 )
-                search_query = func.to_tsquery("english", search_term)
-                statement = statement.where(search_vector.match(search_query))
+                # Use SQLAlchemy's match with a plain string and specify the Postgres
+                # text search configuration to avoid nesting plainto_tsquery calls.
+                statement = statement.where(
+                    search_vector.match(search_term, postgresql_regconfig='english')
+                )
             else:
                 # Fallback to LIKE search for SQLite
                 search_filter = or_(
@@ -220,8 +223,11 @@
                     + " "
                     + func.coalesce(Article.raw_content, ""),
                 )
-                search_query = func.to_tsquery("english", search_term)
-                statement = statement.where(search_vector.match(search_query))
+                # Use SQLAlchemy's match with a plain string and specify the Postgres
+                # text search configuration to avoid nesting plainto_tsquery calls.
+                statement = statement.where(
+                    search_vector.match(search_term, postgresql_regconfig='english')
+                )
             else:
                 # Fallback to LIKE search
                 search_filter = or_(
@@ -245,6 +251,19 @@
     """Adds a new article with optional image URL."""
     with get_session() as session:
         try:
+            # Ensure Postgres sequence is in sync to avoid duplicate primary key errors
+            if "postgresql" in config.DATABASE_URL.lower():
+                try:
+                    # Sync the sequence to the current max(id) so nextval() will produce a fresh value.
+                    session.exec(
+                        text(
+                            "SELECT setval(pg_get_serial_sequence('articles','id'), COALESCE((SELECT MAX(id) FROM articles), 0))"
+                        )
+                    )
+                except Exception:
+                    # If sequence sync fails, proceed and let the DB raise a meaningful error if any.
+                    pass
+
             article = Article(
                 url=url,
                 title=title,
@@ -292,36 +311,6 @@
     article_id: int, processed_content: str, embedding: Optional[List[float]]
 ) -> None:
     """Updates an article with its summary, embedding, and processed timestamp."""
-<<<<<<< HEAD
-    conn = get_db_connection()
-    cursor = conn.cursor()
-    embedding_json = json.dumps(embedding) if embedding else None
-    cursor.execute('''
-    UPDATE articles
-    SET processed_content = ?, embedding = ?, processed_at = ?
-    WHERE id = ?
-    ''', (processed_content, embedding_json, datetime.now(), article_id))
-
-    conn.commit()
-    conn.close()
-
-def get_articles_for_briefing(lookback_hours, feed_profile, min_impact_rating=4):
-    """Gets recently processed articles *for a specific feed profile*."""
-    conn = get_db_connection()
-    cursor = conn.cursor()
-    cutoff_time = datetime.now() - timedelta(hours=lookback_hours)
-    cursor.execute('''
-    SELECT id, title, processed_content, embedding FROM articles
-    WHERE published_date >= ? AND embedding IS NOT NULL
-      AND feed_profile = ? AND impact_score >= ?
-    ORDER BY published_date DESC
-    ''', (cutoff_time, feed_profile, min_impact_rating))
-    articles = cursor.fetchall()
-    conn.close()
-    return articles
-
-def save_brief(brief_markdown, contributing_article_ids, feed_profile): # Added feed_profile
-=======
     with get_session() as session:
         statement = select(Article).where(Article.id == article_id)
         article = session.exec(statement).first()
@@ -359,7 +348,6 @@
 def save_brief(
     brief_markdown: str, contributing_article_ids: List[int], feed_profile: str
 ) -> int:
->>>>>>> 582a6dc1
     """Saves the generated brief including its feed profile."""
     with get_session() as session:
         ids_json = json.dumps(contributing_article_ids)
