--- conflicted
+++ resolved
@@ -15,8 +15,5 @@
 # SQLModel and PostgreSQL dependencies
 sqlmodel
 psycopg2-binary # PostgreSQL adapter
-<<<<<<< HEAD
 gunicorn # WSGI server for deployment
-=======
-litellm
->>>>>>> 279d9346
+litellm